package killrvideo.service;

import com.datastax.driver.core.*;
import com.datastax.driver.core.querybuilder.QueryBuilder;
import com.datastax.driver.dse.DseSession;
import com.datastax.driver.dse.graph.GraphNode;
import com.datastax.driver.dse.graph.GraphResultSet;
import com.datastax.driver.dse.graph.GraphStatement;
import com.datastax.driver.dse.graph.Vertex;
import com.datastax.driver.mapping.Mapper;
import com.datastax.driver.mapping.Result;
import com.datastax.dse.graph.api.DseGraph;

import com.google.common.collect.Sets;
import com.google.common.eventbus.Subscribe;
import io.grpc.stub.StreamObserver;

import killrvideo.common.CommonTypes.Uuid;
import killrvideo.entity.Schema;
import killrvideo.entity.Video;
import killrvideo.graph.KillrVideoTraversal;
import killrvideo.graph.KillrVideoTraversalSource;
import killrvideo.ratings.events.RatingsEvents.UserRatedVideo;
import killrvideo.suggested_videos.SuggestedVideoServiceGrpc.AbstractSuggestedVideoService;
import killrvideo.suggested_videos.SuggestedVideosService.*;
import killrvideo.user_management.events.UserManagementEvents.UserCreated;
import killrvideo.utils.FutureUtils;
import killrvideo.utils.TypeConverter;
import killrvideo.validation.KillrVideoInputValidator;
import killrvideo.video_catalog.events.VideoCatalogEvents.YouTubeVideoAdded;

import org.apache.commons.collections4.CollectionUtils;
import org.slf4j.Logger;
import org.slf4j.LoggerFactory;
import org.springframework.stereotype.Service;

import javax.annotation.PostConstruct;
import javax.inject.Inject;
import java.time.Instant;
import java.util.*;
import java.util.concurrent.CompletableFuture;
import java.util.regex.Matcher;
import java.util.stream.Collectors;

import static killrvideo.graph.KillrVideoTraversalConstants.VERTEX_USER;
import static killrvideo.graph.KillrVideoTraversalConstants.VERTEX_VIDEO;
import static killrvideo.graph.__.*;
import static killrvideo.utils.ExceptionUtils.mergeStackTrace;

@Service
public class SuggestedVideosService extends AbstractSuggestedVideoService {

    private static final Logger LOGGER = LoggerFactory.getLogger(SuggestedVideosService.class);

    @Inject
    Mapper<Video> videoMapper;

    @Inject
    DseSession dseSession;

    @Inject
    KillrVideoTraversalSource killr;

    @Inject
    KillrVideoInputValidator validator;

    private String videosTableName;
    private PreparedStatement getRelatedVideos_getVideosPrepared;

    @PostConstruct
    public void init(){
        videosTableName = videoMapper.getTableMetadata().getName();

        /**
         * Use DSE Search against the tags column from the videos table to
         * find our related videos
         */
        getRelatedVideos_getVideosPrepared = dseSession.prepare(
                QueryBuilder
                        .select().all()
                        .from(Schema.KEYSPACE, videosTableName)
                        .where(QueryBuilder.eq("solr_query", QueryBuilder.bindMarker()))
        ).setConsistencyLevel(ConsistencyLevel.LOCAL_ONE);
    }

    @Override
    public void getRelatedVideos(GetRelatedVideosRequest request, StreamObserver<GetRelatedVideosResponse> responseObserver) {

        LOGGER.debug("Start getting related videos");

        if (!validator.isValid(request, responseObserver)) {
            return;
        }

        final Uuid videoIdUuid = request.getVideoId();
        final UUID videoId = UUID.fromString(videoIdUuid.getValue());

        final GetRelatedVideosResponse.Builder builder = GetRelatedVideosResponse.newBuilder()
                .setVideoId(videoIdUuid);

        /**
         * Load the source video asynchronously
         */
        final CompletableFuture<Video> videoFuture =
                FutureUtils.buildCompletableFuture(videoMapper.getAsync(videoId))
                        .handle((video, ex) -> {
                            if (video != null) {
                                return video;

                            } else if (ex != null) {
                                LOGGER.error(this.getClass().getName() + ".getRelatedVideos()_videoFuture Exception getting related videos: " + mergeStackTrace(ex));

                                returnNoResult(responseObserver, builder);
                                return null;

                            } else {
                                LOGGER.warn("Video with id " + videoId + " was not found in getRelatedVideos()_videoFuture");

                                returnNoResult(responseObserver, builder);
                                return null;
                            }
                        });


        /**
         * If we get to this point we have our video, now construct
         * the search query and fire it off asynchronously
         */
        CompletableFuture<Result<Video>> relatedVideosFuture = videoFuture.thenCompose(video -> {
            Boolean isSearchTerms = true;
            final StringBuilder solrQuery = new StringBuilder();
            final String replaceFind = "\"";
            final String replaceWith = "\\\"";

            /**
             * Check to see if any tags exist, if not use the video
             * name to find related videos
             */
            if (CollectionUtils.isEmpty(video.getTags())) {
                /**
                 * Get the VIDEO NAME, check for any quotes, and
                 * replace them with \" or the solr_query JSON parser will
                 * complain
                 */
                String videoName = video.getName()
                        .replaceAll(replaceFind, Matcher.quoteReplacement(replaceWith));

                /**
                 * If both tags and the video name are empty we have no search terms
                 */
                if (videoName.isEmpty()) {
                    isSearchTerms = false;

                } else {
                    /**
                     * Now append the VIDEO NAME from above into our solr_query
                     * search along with "paging":"driver" to ensure we dynamically
                     * enable pagination regardless of our nodes dse.yaml setting.
                     * https://docs.datastax.com/en/dse/5.1/dse-dev/datastax_enterprise/search/cursorsDeepPaging.html#cursorsDeepPaging__srchCursorCQL
                     */
                    //TODO: Replace edismax parser with DSE Search equivalent
                    solrQuery
                            .append("{\"q\":\"{!edismax qf=\\\"name^10 tags description^2\\\"}")
                            .append(videoName)
                            .append("\", \"paging\":\"driver\"}");
                }

            } else {
                /**
                 * Grab any TAGS, join each tag in the collection with ",",
                 * check for any quotes, and replace them with \" or the solr_query
                 * JSON parser will complain.  Append all of this into our
                 * solr_query search along with "paging":"driver" as explained above.
                 */
                //TODO: Replace edismax parser with DSE Search equivalent
                String tags = video.getTags().stream().collect(Collectors.joining((",")))
                        .replaceAll(replaceFind, Matcher.quoteReplacement(replaceWith));
                solrQuery
                        .append("{\"q\":\"{!edismax qf=\\\"name tags description\\\"}")
                        .append(tags)
                        .append("\", \"paging\":\"driver\"}");
            }

            if (isSearchTerms) {
                LOGGER.debug("getRelatedVideos() solr_query is : " + solrQuery);
                BoundStatement statement = getRelatedVideos_getVideosPrepared.bind()
                        .setString("solr_query", solrQuery.toString());

                statement
                        .setFetchSize(request.getPageSize());

                return FutureUtils.buildCompletableFuture(videoMapper.mapAsync(dseSession.executeAsync(statement)));

            } else {
                /**
                 * We have no tags or video name, so essentially do nothing
                 * as there is nothing we can search
                 */
                returnNoResult(responseObserver, builder);
                return null;
            }
        });

        /**
         * Get the results from our search query and send them
         * back to the UI
         */
        relatedVideosFuture
                .whenComplete((videos, ex) -> {
                    if (videos != null) {
                        int remaining = videos.getAvailableWithoutFetching();
                        for (Video video : videos) {
                            SuggestedVideoPreview preview = video.toSuggestedVideoPreview();

                            if (!preview.getVideoId().equals(videoIdUuid)) {
                                builder.addVideos(preview);
                            }

                            if (--remaining == 0) {
                                break;
                            }
                        }

                        responseObserver.onNext(builder.build());
                        responseObserver.onCompleted();

                        LOGGER.debug(String.format("End getting related videos with %s videos", builder.getVideosBuilderList().size()));

                    } else if (ex != null) {
                        returnNoResult(responseObserver, builder);
                        LOGGER.error(this.getClass().getName() + ".getRelatedVideos()_relatedVideosFuture Exception getting related videos: " + mergeStackTrace(ex));
                    }
                });
    }

    private void returnNoResult(StreamObserver<GetRelatedVideosResponse> responseObserver, GetRelatedVideosResponse.Builder builder) {
        responseObserver.onNext(builder.build());
        responseObserver.onCompleted();

        LOGGER.debug("End getting related videos with 0 videos");
    }

    @Override
    public void getSuggestedForUser(GetSuggestedForUserRequest request, StreamObserver<GetSuggestedForUserResponse> responseObserver) {

        LOGGER.debug("Start getting suggested videos for user");

        final Uuid userId = request.getUserId();
        final GetSuggestedForUserResponse.Builder builder = GetSuggestedForUserResponse.newBuilder();
        builder.setUserId(userId);

        final List<SuggestedVideoPreview> result = new ArrayList<>();
        final String userIdString = userId.getValue();

        try {
            /**
             * Use our KillrVideo DSL (Domain Specific Language ->
             * http://docs.datastax.com/en/developer/java-driver-dse/1.4/manual/tinkerpop/#gremlin-domain-specific-languages-dsl)
             * to first traverse our current user and then grab any recommended videos
             * from our recommendation engine.
             *
             * Parameters for recommendByUserRating are as follows:
             * number of recommendations - the number of recommended movies to return
             * min rating - the minimum rating to allow for
             * number of ratings to sample - the number of global user ratings to sample (smaller means faster traversal)
             * local user ratings to sample - the number of local user ratings to limit by
             */
<<<<<<< HEAD
            GraphStatement gStatement = DseGraph.statementFromTraversal(killr.users(userIdString)
                    .recommendByUserRating(100, 4, 250, 10)
            );
=======
            KillrVideoTraversal traversal = killr.users(userIdString)
                    .recommendByUserRating(100, 4, 500, 10);

            GraphStatement gStatement = DseGraph.statementFromTraversal(traversal);

            LOGGER.debug("Recommend TRAVERSAL is: " + TypeConverter.bytecodeToTraversalString(traversal));
>>>>>>> 98b24f57

            CompletableFuture<GraphResultSet> future = FutureUtils.buildCompletableFuture(dseSession.executeGraphAsync(gStatement));

            future.whenComplete((vertices, ex) -> {
                if (vertices != null) {
                    List<GraphNode> videosAndUser = vertices.all();
                    for (GraphNode node : videosAndUser) {
                        Vertex v = node.get(VERTEX_VIDEO).asVertex();
                        Vertex u = node.get(VERTEX_USER).asVertex();

                        result.add(
                                SuggestedVideoPreview.newBuilder()
                                        .setAddedDate(TypeConverter.instantToTimeStamp(v.getProperty("added_date").getValue().as(Instant.class)))
                                        .setName(v.getProperty("name").getValue().asString())
                                        .setPreviewImageLocation(v.getProperty("preview_image_location").getValue().asString())
                                        .setUserId(TypeConverter.uuidToUuid(u.getId().get("userId").as(UUID.class)))
                                        .setVideoId(TypeConverter.uuidToUuid(v.getId().get("videoId").as(UUID.class)))
                                        .build()
                        );
                    }
                    // Add suggested videos...
                    builder.addAllVideos(result);

                } else {
                    LOGGER.error("Exception in SuggestedVideosService.getSuggestedForUser recommendByUserRating() recommendation traversal: " + ex);
                }

                /**
                 * No matter what provide a response, empty or with videos
                 * This will keep the UI from hanging if an error occurs for some reason
                 */
                responseObserver.onNext(builder.build());
                responseObserver.onCompleted();
            });

        } catch (Exception ex) {
            LOGGER.error("Exception in SuggestedVideosService.getSuggestedForUser: " + ex);
        }

        LOGGER.debug("End getting suggested videos for user");
    }

    /**
     * Make @Subscribe subscriber magic happen anytime a youTube video is added from
     * VideoCatalogService.submitYouTubeVideo() with a call to eventBus.post().
     * We use this to create entries in our graph database for use with our
     * SuggestedVideos recommendation service which is why this exists here.
     * @param youTubeVideoAdded
     */
    @Subscribe
    public void handle(YouTubeVideoAdded youTubeVideoAdded) {
        final String className = this.getClass().getName();

        LOGGER.debug("Start handling YouTubeVideoAdded for " + className);

        final UUID userId = UUID.fromString(youTubeVideoAdded.getUserId().getValue());
        final UUID videoId = UUID.fromString(youTubeVideoAdded.getVideoId().getValue());
        final HashSet<String> tags = Sets.newHashSet(youTubeVideoAdded.getTagsList());
        final String name = youTubeVideoAdded.getName();
        final String previewImageLocation = youTubeVideoAdded.getPreviewImageLocation();
        final String description = youTubeVideoAdded.getDescription();
        Date addedDate = Date.from(Instant.ofEpochSecond(youTubeVideoAdded.getAddedDate().getSeconds(), youTubeVideoAdded.getTimestamp().getNanos()));
        Date taggedDate = Date.from(Instant.ofEpochSecond(youTubeVideoAdded.getTimestamp().getSeconds(), youTubeVideoAdded.getTimestamp().getNanos()));

        /**
         * Below we are using our KillrVideoTraversal DSL (Domain Specific Language)
         * to create our video vertex, then within add() we connect up the user responsible
         * for uploading the video with the "uploaded" edge, and then follow up with
         * any and all tags using the "taggedWith" edge.  Since we may have multiple
         * tags make sure to loop through and get them all in there.
         *
         * Also note the use of add().  Take a look at Stephen's blog here
         * -> https://www.datastax.com/dev/blog/gremlin-dsls-in-java-with-dse-graph for more information.
         * This essentially allows us to chain multiple commands (uploaded and (n * taggedWith) in this case)
         * while "preserving" our initial video traversal position.  Since the video vertex passes
         * through each step we do not need to worry about traversing back to video for each step
         * in the chain.
         */
        final KillrVideoTraversal traversal =
                killr.video(videoId, name, addedDate, description, previewImageLocation)
                        .add(uploaded(userId));

        tags.forEach(tag -> {
            traversal.add(taggedWith(tag, taggedDate));
        });

        /**
         * Now that our video is successfully applied lets
         * insert that video into our graph for the recommendation engine
         */
        CompletableFuture<GraphResultSet> videoVertexFuture =
                FutureUtils.buildCompletableFuture(dseSession.executeGraphAsync(
                        DseGraph.statementFromTraversal(traversal))
                );

        videoVertexFuture.whenComplete((graphResultSet, ex) -> {
            if (graphResultSet != null) {
                LOGGER.debug("Added video vertex, uploaded, and taggedWith edges: " + graphResultSet.all());

            }  else {
                //TODO: Potentially add some robustness code here
                LOGGER.warn("Error handling YouTubeVideoAdded for graph: " + ex);
            }
        });
    }

    /**
     * Make @Subscribe subscriber magic happen anytime a user is created from
     * UserManagementService.createUser() with a call to eventBus.post().
     * We use this to create entries in our graph database for use with our
     * SuggestedVideos recommendation service which is why this exists here.
     * @param userCreated
     */
    @Subscribe
    public void handle(UserCreated userCreated) {
        final String className = this.getClass().getName();

        LOGGER.debug("Start handling UserCreated for " + className);

        /**
         * This will create a user vertex in our graph if it does not already exist
         */
        GraphStatement gStatement = DseGraph.statementFromTraversal(
                killr.user(
                        UUID.fromString(userCreated.getUserId().getValue()),
                        userCreated.getEmail(),
                        TypeConverter.dateFromTimestamp(userCreated.getTimestamp())
                ));

        CompletableFuture<GraphResultSet> graphResultFuture =
                FutureUtils.buildCompletableFuture(dseSession.executeGraphAsync(gStatement));

        graphResultFuture.whenComplete((graphResultSet, ex) -> {
            if (graphResultSet != null) {
                LOGGER.debug("Added user vertex: " + graphResultSet.one());

            } else {
                //TODO: Potentially add some robustness code here
                LOGGER.warn("Error creating user vertex: " + ex);
            }
        });
    }

    /**
     * Make @Subscribe subscriber magic happen anytime a user rates a video
     * RatingsService.rateVideo() with a call to eventBus.post().
     * We use this to create entries in our graph database for use with our
     * SuggestedVideos recommendation service which is why this exists here.
     * @param userRatedVideo
     */
    @Subscribe
    public void handle(UserRatedVideo userRatedVideo) {
        final String className = this.getClass().getName();

        LOGGER.debug("Start handling UserRatedVideo for " + className);

        /**
         * Note that if either the user or video does not exist in the graph
         * the rating will not be applied nor will the user or video be
         * automatically created in this case.  This assumes both the user and video
         * already exist.
         */
        final KillrVideoTraversal traversal =
                killr.videos(userRatedVideo.getVideoId().getValue())
                        .add(rated(UUID.fromString(userRatedVideo.getUserId().getValue()), userRatedVideo.getRating()));

        final CompletableFuture<GraphResultSet> ratingFuture =
                FutureUtils.buildCompletableFuture(dseSession.executeGraphAsync(DseGraph.statementFromTraversal(traversal)));

        ratingFuture.whenComplete((graphResultSet, ex) -> {
            if (graphResultSet != null) {
                LOGGER.debug("Added rating between user and video: " + graphResultSet.one());

            } else {
                //TODO: Potentially add some robustness code here
                LOGGER.warn("Error Adding rating between user and video: " + ex);
            }
        });
    }
}<|MERGE_RESOLUTION|>--- conflicted
+++ resolved
@@ -29,7 +29,6 @@
 import killrvideo.validation.KillrVideoInputValidator;
 import killrvideo.video_catalog.events.VideoCatalogEvents.YouTubeVideoAdded;
 
-import org.apache.commons.collections4.CollectionUtils;
 import org.slf4j.Logger;
 import org.slf4j.LoggerFactory;
 import org.springframework.stereotype.Service;
@@ -39,8 +38,6 @@
 import java.time.Instant;
 import java.util.*;
 import java.util.concurrent.CompletableFuture;
-import java.util.regex.Matcher;
-import java.util.stream.Collectors;
 
 import static killrvideo.graph.KillrVideoTraversalConstants.VERTEX_USER;
 import static killrvideo.graph.KillrVideoTraversalConstants.VERTEX_VIDEO;
@@ -127,78 +124,29 @@
          * the search query and fire it off asynchronously
          */
         CompletableFuture<Result<Video>> relatedVideosFuture = videoFuture.thenCompose(video -> {
-            Boolean isSearchTerms = true;
             final StringBuilder solrQuery = new StringBuilder();
-            final String replaceFind = "\"";
-            final String replaceWith = "\\\"";
 
             /**
-             * Check to see if any tags exist, if not use the video
-             * name to find related videos
+             * Use a Lucene based MoreLikeThis search with DSE Search
+             * !mlt = perform MoreLikeThis
+             * qf = More like this fields to consider
+             * mindf = MLT Minimum Document Frequency - the frequency at which words will be ignored which do not occur in at least this many docs
+             * mintf = MLT Minimum Term Frequency - the frequency below which terms will be ignored in the source doc
              */
-            if (CollectionUtils.isEmpty(video.getTags())) {
-                /**
-                 * Get the VIDEO NAME, check for any quotes, and
-                 * replace them with \" or the solr_query JSON parser will
-                 * complain
-                 */
-                String videoName = video.getName()
-                        .replaceAll(replaceFind, Matcher.quoteReplacement(replaceWith));
-
-                /**
-                 * If both tags and the video name are empty we have no search terms
-                 */
-                if (videoName.isEmpty()) {
-                    isSearchTerms = false;
-
-                } else {
-                    /**
-                     * Now append the VIDEO NAME from above into our solr_query
-                     * search along with "paging":"driver" to ensure we dynamically
-                     * enable pagination regardless of our nodes dse.yaml setting.
-                     * https://docs.datastax.com/en/dse/5.1/dse-dev/datastax_enterprise/search/cursorsDeepPaging.html#cursorsDeepPaging__srchCursorCQL
-                     */
-                    //TODO: Replace edismax parser with DSE Search equivalent
-                    solrQuery
-                            .append("{\"q\":\"{!edismax qf=\\\"name^10 tags description^2\\\"}")
-                            .append(videoName)
-                            .append("\", \"paging\":\"driver\"}");
-                }
-
-            } else {
-                /**
-                 * Grab any TAGS, join each tag in the collection with ",",
-                 * check for any quotes, and replace them with \" or the solr_query
-                 * JSON parser will complain.  Append all of this into our
-                 * solr_query search along with "paging":"driver" as explained above.
-                 */
-                //TODO: Replace edismax parser with DSE Search equivalent
-                String tags = video.getTags().stream().collect(Collectors.joining((",")))
-                        .replaceAll(replaceFind, Matcher.quoteReplacement(replaceWith));
-                solrQuery
-                        .append("{\"q\":\"{!edismax qf=\\\"name tags description\\\"}")
-                        .append(tags)
-                        .append("\", \"paging\":\"driver\"}");
-            }
-
-            if (isSearchTerms) {
-                LOGGER.debug("getRelatedVideos() solr_query is : " + solrQuery);
-                BoundStatement statement = getRelatedVideos_getVideosPrepared.bind()
-                        .setString("solr_query", solrQuery.toString());
-
-                statement
-                        .setFetchSize(request.getPageSize());
-
-                return FutureUtils.buildCompletableFuture(videoMapper.mapAsync(dseSession.executeAsync(statement)));
-
-            } else {
-                /**
-                 * We have no tags or video name, so essentially do nothing
-                 * as there is nothing we can search
-                 */
-                returnNoResult(responseObserver, builder);
-                return null;
-            }
+            //:TODO Figure out what is going on with paging:driver returning strange results
+            solrQuery
+                    .append("{\"q\":\"{!mlt qf=\\\"name tags description\\\" mindf=2 mintf=2}")
+                    .append(video.getVideoid()).append("\", \"paging\":\"off\"}");
+
+            LOGGER.debug("getRelatedVideos() solr_query is : " + solrQuery);
+            BoundStatement statement = getRelatedVideos_getVideosPrepared.bind()
+                    .setString("solr_query", solrQuery.toString());
+
+            statement
+                    .setFetchSize(request.getPageSize());
+
+            return FutureUtils.buildCompletableFuture(videoMapper.mapAsync(dseSession.executeAsync(statement)));
+
         });
 
         /**
@@ -265,18 +213,12 @@
              * number of ratings to sample - the number of global user ratings to sample (smaller means faster traversal)
              * local user ratings to sample - the number of local user ratings to limit by
              */
-<<<<<<< HEAD
-            GraphStatement gStatement = DseGraph.statementFromTraversal(killr.users(userIdString)
-                    .recommendByUserRating(100, 4, 250, 10)
-            );
-=======
             KillrVideoTraversal traversal = killr.users(userIdString)
-                    .recommendByUserRating(100, 4, 500, 10);
+                    .recommendByUserRating(100, 4, 250, 10);
 
             GraphStatement gStatement = DseGraph.statementFromTraversal(traversal);
 
             LOGGER.debug("Recommend TRAVERSAL is: " + TypeConverter.bytecodeToTraversalString(traversal));
->>>>>>> 98b24f57
 
             CompletableFuture<GraphResultSet> future = FutureUtils.buildCompletableFuture(dseSession.executeGraphAsync(gStatement));
 
